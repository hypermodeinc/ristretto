--- conflicted
+++ resolved
@@ -83,8 +83,6 @@
 
 // Config is passed to NewCache for creating new Cache instances.
 type Config struct {
-<<<<<<< HEAD
-=======
 	// NumCounters determines the number of counters (keys) to keep that hold
 	// access frequency information. It's generally a good idea to have more
 	// counters than the max cache capacity, as this will improve eviction
@@ -97,7 +95,6 @@
 	// internally rounded up to the nearest power of 2, so the space usage
 	// may be a little larger than 3 bytes * NumCounters.
 	NumCounters int64
->>>>>>> 8e850b71
 	// MaxCost can be considered as the cache capacity, in whatever units you
 	// choose to use.
 	//
