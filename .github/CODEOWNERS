--- conflicted
+++ resolved
@@ -1,8 +1,5 @@
 # CODEOWNERS info: https://help.github.com/en/articles/about-code-owners
 # Owners are automatically requested for review for PRs that changes code
 # that they own.
-<<<<<<< HEAD
-* @ikari-pl/committers
-=======
 * @hypermodeinc/database
->>>>>>> 7735b59b
+* @ikari-pl/committers