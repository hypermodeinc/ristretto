/*
 * SPDX-FileCopyrightText: © Hypermode Inc. <hello@hypermode.com>
 * SPDX-License-Identifier: Apache-2.0
 */

package ristretto

import (
	"fmt"
	"math/rand"
	"runtime"
	"strconv"
	"strings"
	"sync"
	"testing"
	"time"

	"github.com/ikari-pl/ristretto/v2/z"
	"github.com/stretchr/testify/require"
)

var wait = time.Millisecond * 10

func TestCacheKeyToHash(t *testing.T) {
	keyToHashCount := 0
	c, err := NewCache(&Config[int, int]{
		NumCounters:        10,
		MaxCost:            1000,
		BufferItems:        64,
		IgnoreInternalCost: true,
		KeyToHash: func(key int) (uint64, uint64) {
			keyToHashCount++
			return z.KeyToHash(key)
		},
	})
	require.NoError(t, err)
	if c.Set(1, 1, 1) {
		time.Sleep(wait)
		val, ok := c.Get(1)
		require.True(t, ok)
		require.NotNil(t, val)
		c.Del(1)
	}
	require.Equal(t, 3, keyToHashCount)
}

func TestCacheMaxCost(t *testing.T) {
	charset := "abcdefghijklmnopqrstuvwxyz0123456789"
	key := func() []byte {
		k := make([]byte, 2)
		for i := range k {
			k[i] = charset[rand.Intn(len(charset))]
		}
		return k
	}
	c, err := NewCache(&Config[[]byte, string]{
		NumCounters: 12960, // 36^2 * 10
		MaxCost:     1e6,   // 1mb
		BufferItems: 64,
		Metrics:     true,
	})
	require.NoError(t, err)
	stop := make(chan struct{}, 8)
	for i := 0; i < 8; i++ {
		go func() {
			for {
				select {
				case <-stop:
					return
				default:
					time.Sleep(time.Millisecond)

					k := key()
					if _, ok := c.Get(k); !ok {
						val := ""
						if rand.Intn(100) < 10 {
							val = "test"
						} else {
							val = strings.Repeat("a", 1000)
						}
						c.Set(key(), val, int64(2+len(val)))
					}
				}
			}
		}()
	}
	for i := 0; i < 20; i++ {
		time.Sleep(time.Second)
		cacheCost := c.Metrics.CostAdded() - c.Metrics.CostEvicted()
		t.Logf("total cache cost: %d\n", cacheCost)
		require.True(t, float64(cacheCost) <= float64(1e6*1.05))
	}
	for i := 0; i < 8; i++ {
		stop <- struct{}{}
	}
}

func TestUpdateMaxCost(t *testing.T) {
	c, err := NewCache(&Config[int, int]{
		NumCounters: 10,
		MaxCost:     10,
		BufferItems: 64,
	})
	require.NoError(t, err)
	require.Equal(t, int64(10), c.MaxCost())
	require.True(t, c.Set(1, 1, 1))
	time.Sleep(wait)
	_, ok := c.Get(1)
	// Set is rejected because the cost of the entry is too high
	// when accounting for the internal cost of storing the entry.
	require.False(t, ok)

	// Update the max cost of the cache and retry.
	c.UpdateMaxCost(1000)
	require.Equal(t, int64(1000), c.MaxCost())
	require.True(t, c.Set(1, 1, 1))
	time.Sleep(wait)
	val, ok := c.Get(1)
	require.True(t, ok)
	require.NotNil(t, val)
	c.Del(1)
}

func TestNewCache(t *testing.T) {
	_, err := NewCache(&Config[int, int]{
		NumCounters: 0,
	})
	require.Error(t, err)

	_, err = NewCache(&Config[int, int]{
		NumCounters: 100,
		MaxCost:     0,
	})
	require.Error(t, err)

	_, err = NewCache(&Config[int, int]{
		NumCounters: 100,
		MaxCost:     10,
		BufferItems: 0,
	})
	require.Error(t, err)

	c, err := NewCache(&Config[int, int]{
		NumCounters: 100,
		MaxCost:     10,
		BufferItems: 64,
		Metrics:     true,
	})
	require.NoError(t, err)
	require.NotNil(t, c)
}

func TestNilCache(t *testing.T) {
	var c *Cache[int, int]
	val, ok := c.Get(1)
	require.False(t, ok)
	require.Zero(t, val)

	require.False(t, c.Set(1, 1, 1))
	c.Del(1)
	c.Clear()
	c.Close()
}

func TestMultipleClose(t *testing.T) {
	var c *Cache[int, int]
	c.Close()

	var err error
	c, err = NewCache(&Config[int, int]{
		NumCounters: 100,
		MaxCost:     10,
		BufferItems: 64,
		Metrics:     true,
	})
	require.NoError(t, err)
	c.Close()
	c.Close()
}

func TestSetAfterClose(t *testing.T) {
	c, err := newTestCache()
	require.NoError(t, err)
	require.NotNil(t, c)

	c.Close()
	require.False(t, c.Set(1, 1, 1))
}

func TestClearAfterClose(t *testing.T) {
	c, err := newTestCache()
	require.NoError(t, err)
	require.NotNil(t, c)

	c.Close()
	c.Clear()
}

func TestGetAfterClose(t *testing.T) {
	c, err := newTestCache()
	require.NoError(t, err)
	require.NotNil(t, c)

	require.True(t, c.Set(1, 1, 1))
	c.Close()

	_, ok := c.Get(1)
	require.False(t, ok)
}

func TestDelAfterClose(t *testing.T) {
	c, err := newTestCache()
	require.NoError(t, err)
	require.NotNil(t, c)

	require.True(t, c.Set(1, 1, 1))
	c.Close()

	c.Del(1)
}

func TestCacheProcessItems(t *testing.T) {
	m := &sync.Mutex{}
	evicted := make(map[uint64]struct{})
	c, err := NewCache(&Config[int, int]{
		NumCounters:        100,
		MaxCost:            10,
		BufferItems:        64,
		IgnoreInternalCost: true,
		Cost: func(value int) int64 {
			return int64(value)
		},
		OnEvict: func(item *Item[int]) {
			m.Lock()
			defer m.Unlock()
			evicted[item.Key] = struct{}{}
		},
	})
	require.NoError(t, err)

	var key uint64
	var conflict uint64

	key, conflict = z.KeyToHash(1)
	c.setBuf <- &Item[int]{
		flag:     itemNew,
		Key:      key,
		Conflict: conflict,
		Value:    1,
		Cost:     0,
	}
	time.Sleep(wait)
	require.True(t, c.cachePolicy.Has(1))
	require.Equal(t, int64(1), c.cachePolicy.Cost(1))

	key, conflict = z.KeyToHash(1)
	c.setBuf <- &Item[int]{
		flag:     itemUpdate,
		Key:      key,
		Conflict: conflict,
		Value:    2,
		Cost:     0,
	}
	time.Sleep(wait)
	require.Equal(t, int64(2), c.cachePolicy.Cost(1))

	key, conflict = z.KeyToHash(1)
	c.setBuf <- &Item[int]{
		flag:     itemDelete,
		Key:      key,
		Conflict: conflict,
	}
	time.Sleep(wait)
	key, conflict = z.KeyToHash(1)
	val, ok := c.storedItems.Get(key, conflict)
	require.False(t, ok)
	require.Zero(t, val)
	require.False(t, c.cachePolicy.Has(1))

	key, conflict = z.KeyToHash(2)
	c.setBuf <- &Item[int]{
		flag:     itemNew,
		Key:      key,
		Conflict: conflict,
		Value:    2,
		Cost:     3,
	}
	key, conflict = z.KeyToHash(3)
	c.setBuf <- &Item[int]{
		flag:     itemNew,
		Key:      key,
		Conflict: conflict,
		Value:    3,
		Cost:     3,
	}
	key, conflict = z.KeyToHash(4)
	c.setBuf <- &Item[int]{
		flag:     itemNew,
		Key:      key,
		Conflict: conflict,
		Value:    3,
		Cost:     3,
	}
	key, conflict = z.KeyToHash(5)
	c.setBuf <- &Item[int]{
		flag:     itemNew,
		Key:      key,
		Conflict: conflict,
		Value:    3,
		Cost:     5,
	}
	time.Sleep(wait)
	m.Lock()
	require.NotEqual(t, 0, len(evicted))
	m.Unlock()

	defer func() {
		require.NotNil(t, recover())
	}()
	c.Close()
	c.setBuf <- &Item[int]{flag: itemNew}
}

func TestCacheGet(t *testing.T) {
	c, err := NewCache(&Config[int, int]{
		NumCounters:        100,
		MaxCost:            10,
		BufferItems:        64,
		IgnoreInternalCost: true,
		Metrics:            true,
	})
	require.NoError(t, err)

	key, conflict := z.KeyToHash(1)
	i := Item[int]{
		Key:      key,
		Conflict: conflict,
		Value:    1,
	}
	c.storedItems.Set(&i)
	val, ok := c.Get(1)
	require.True(t, ok)
	require.NotNil(t, val)

	val, ok = c.Get(2)
	require.False(t, ok)
	require.Zero(t, val)

	// 0.5 and not 1.0 because we tried Getting each item twice
	require.Equal(t, 0.5, c.Metrics.Ratio())

	c = nil
	val, ok = c.Get(0)
	require.False(t, ok)
	require.Zero(t, val)
}

// retrySet calls SetWithTTL until the item is accepted by the cache.
func retrySet(t *testing.T, c *Cache[int, int], key, value int, cost int64, ttl time.Duration) {
	for {
		if set := c.SetWithTTL(key, value, cost, ttl); !set {
			time.Sleep(wait)
			continue
		}

		time.Sleep(wait)
		val, ok := c.Get(key)
		require.True(t, ok)
		require.NotNil(t, val)
		require.Equal(t, value, val)
		return
	}
}

func TestCacheSet(t *testing.T) {
	c, err := NewCache(&Config[int, int]{
		NumCounters:        100,
		MaxCost:            10,
		IgnoreInternalCost: true,
		BufferItems:        64,
		Metrics:            true,
	})
	require.NoError(t, err)

	retrySet(t, c, 1, 1, 1, 0)

	c.Set(1, 2, 2)
	val, ok := c.storedItems.Get(z.KeyToHash(1))
	require.True(t, ok)
	require.Equal(t, 2, val)

	c.stop <- struct{}{}
	<-c.done
	for i := 0; i < cap(c.setBuf); i++ {
		key, conflict := z.KeyToHash(1)
		c.setBuf <- &Item[int]{
			flag:     itemUpdate,
			Key:      key,
			Conflict: conflict,
			Value:    1,
			Cost:     1,
		}
	}
	require.False(t, c.Set(2, 2, 1))
	require.Equal(t, uint64(1), c.Metrics.SetsDropped())
	close(c.setBuf)
	close(c.stop)
	close(c.done)

	c = nil
	require.False(t, c.Set(1, 1, 1))
}

func TestCacheInternalCost(t *testing.T) {
	c, err := NewCache(&Config[int, int]{
		NumCounters: 100,
		MaxCost:     10,
		BufferItems: 64,
		Metrics:     true,
	})
	require.NoError(t, err)

	// Get should return false because the cache's cost is too small to storedItems the item
	// when accounting for the internal cost.
	c.SetWithTTL(1, 1, 1, 0)
	time.Sleep(wait)
	_, ok := c.Get(1)
	require.False(t, ok)
}

func TestRecacheWithTTL(t *testing.T) {
	c, err := NewCache(&Config[int, int]{
		NumCounters:        100,
		MaxCost:            10,
		IgnoreInternalCost: true,
		BufferItems:        64,
		Metrics:            true,
	})

	require.NoError(t, err)

	// Set initial value for key = 1
	insert := c.SetWithTTL(1, 1, 1, 5*time.Second)
	require.True(t, insert)
	time.Sleep(2 * time.Second)

	// Get value from cache for key = 1
	val, ok := c.Get(1)
	require.True(t, ok)
	require.NotNil(t, val)
	require.Equal(t, 1, val)

	// Wait for expiration
	time.Sleep(5 * time.Second)

	// The cached value for key = 1 should be gone
	val, ok = c.Get(1)
	require.False(t, ok)
	require.Zero(t, val)

	// Set new value for key = 1
	insert = c.SetWithTTL(1, 2, 1, 5*time.Second)
	require.True(t, insert)
	time.Sleep(2 * time.Second)

	// Get value from cache for key = 1
	val, ok = c.Get(1)
	require.True(t, ok)
	require.NotNil(t, val)
	require.Equal(t, 2, val)
}

func TestCacheSetWithTTL(t *testing.T) {
	m := &sync.Mutex{}
	evicted := make(map[uint64]struct{})
	c, err := NewCache(&Config[int, int]{
		NumCounters:        100,
		MaxCost:            10,
		IgnoreInternalCost: true,
		BufferItems:        64,
		Metrics:            true,
		OnEvict: func(item *Item[int]) {
			m.Lock()
			defer m.Unlock()
			evicted[item.Key] = struct{}{}
		},
	})
	require.NoError(t, err)

	retrySet(t, c, 1, 1, 1, time.Second)

	// Sleep to make sure the item has expired after execution resumes.
	time.Sleep(2 * time.Second)
	val, ok := c.Get(1)
	require.False(t, ok)
	require.Zero(t, val)

	// Sleep to ensure that the bucket where the item was stored has been cleared
	// from the expiraton map.
	time.Sleep(5 * time.Second)
	m.Lock()
	require.Equal(t, 1, len(evicted))
	_, ok = evicted[1]
	require.True(t, ok)
	m.Unlock()

	// Verify that expiration times are overwritten.
	retrySet(t, c, 2, 1, 1, time.Second)
	retrySet(t, c, 2, 2, 1, 100*time.Second)
	time.Sleep(3 * time.Second)
	val, ok = c.Get(2)
	require.True(t, ok)
	require.Equal(t, 2, val)

	// Verify that entries with no expiration are overwritten.
	retrySet(t, c, 3, 1, 1, 0)
	retrySet(t, c, 3, 2, 1, time.Second)
	time.Sleep(3 * time.Second)
	val, ok = c.Get(3)
	require.False(t, ok)
	require.Zero(t, val)
}

func TestCacheDel(t *testing.T) {
	c, err := NewCache(&Config[int, int]{
		NumCounters: 100,
		MaxCost:     10,
		BufferItems: 64,
	})
	require.NoError(t, err)

	c.Set(1, 1, 1)
	c.Del(1)
	// The deletes and sets are pushed through the setbuf. It might be possible
	// that the delete is not processed before the following get is called. So
	// wait for a millisecond for things to be processed.
	time.Sleep(time.Millisecond)
	val, ok := c.Get(1)
	require.False(t, ok)
	require.Zero(t, val)

	c = nil
	defer func() {
		require.Nil(t, recover())
	}()
	c.Del(1)
}

func TestCacheDelWithTTL(t *testing.T) {
	c, err := NewCache(&Config[int, int]{
		NumCounters:        100,
		MaxCost:            10,
		IgnoreInternalCost: true,
		BufferItems:        64,
	})
	require.NoError(t, err)
	retrySet(t, c, 3, 1, 1, 10*time.Second)
	time.Sleep(1 * time.Second)
	// Delete the item
	c.Del(3)
	// Ensure the key is deleted.
	val, ok := c.Get(3)
	require.False(t, ok)
	require.Zero(t, val)
}

func TestCacheGetTTL(t *testing.T) {
	c, err := NewCache(&Config[int, int]{
		NumCounters:        100,
		MaxCost:            10,
		IgnoreInternalCost: true,
		BufferItems:        64,
		Metrics:            true,
	})
	require.NoError(t, err)

	// try expiration with valid ttl item
	{
		expiration := time.Second * 5
		retrySet(t, c, 1, 1, 1, expiration)

		val, ok := c.Get(1)
		require.True(t, ok)
		require.Equal(t, 1, val)

		ttl, ok := c.GetTTL(1)
		require.True(t, ok)
		require.WithinDuration(t,
			time.Now().Add(expiration), time.Now().Add(ttl), 1*time.Second)

		c.Del(1)

		ttl, ok = c.GetTTL(1)
		require.False(t, ok)
		require.Equal(t, ttl, time.Duration(0))
	}
	// try expiration with no ttl
	{
		retrySet(t, c, 2, 2, 1, time.Duration(0))

		val, ok := c.Get(2)
		require.True(t, ok)
		require.Equal(t, 2, val)

		ttl, ok := c.GetTTL(2)
		require.True(t, ok)
		require.Equal(t, ttl, time.Duration(0))
	}
	// try expiration with missing item
	{
		ttl, ok := c.GetTTL(3)
		require.False(t, ok)
		require.Equal(t, ttl, time.Duration(0))
	}
	// try expiration with expired item
	{
		expiration := time.Second
		retrySet(t, c, 3, 3, 1, expiration)

		val, ok := c.Get(3)
		require.True(t, ok)
		require.Equal(t, 3, val)

		time.Sleep(time.Second)

		ttl, ok := c.GetTTL(3)
		require.False(t, ok)
		require.Equal(t, ttl, time.Duration(0))
	}
}

func TestCacheClear(t *testing.T) {
	c, err := NewCache(&Config[int, int]{
		NumCounters:        100,
		MaxCost:            10,
		IgnoreInternalCost: true,
		BufferItems:        64,
		Metrics:            true,
	})
	require.NoError(t, err)

	for i := 0; i < 10; i++ {
		c.Set(i, i, 1)
	}
	time.Sleep(wait)
	require.Equal(t, uint64(10), c.Metrics.KeysAdded())

	c.Clear()
	require.Equal(t, uint64(0), c.Metrics.KeysAdded())

	for i := 0; i < 10; i++ {
		val, ok := c.Get(i)
		require.False(t, ok)
		require.Zero(t, val)
	}
}

func TestCacheMetrics(t *testing.T) {
	c, err := NewCache(&Config[int, int]{
		NumCounters:        100,
		MaxCost:            10,
		IgnoreInternalCost: true,
		BufferItems:        64,
		Metrics:            true,
	})
	require.NoError(t, err)

	for i := 0; i < 10; i++ {
		c.Set(i, i, 1)
	}
	time.Sleep(wait)
	m := c.Metrics
	require.Equal(t, uint64(10), m.KeysAdded())
}

func TestMetrics(t *testing.T) {
	newMetrics()
}

func TestNilMetrics(t *testing.T) {
	var m *Metrics
	for _, f := range []func() uint64{
		m.Hits,
		m.Misses,
		m.KeysAdded,
		m.KeysEvicted,
		m.CostEvicted,
		m.SetsDropped,
		m.SetsRejected,
		m.GetsDropped,
		m.GetsKept,
	} {
		require.Equal(t, uint64(0), f())
	}
}

func TestMetricsAddGet(t *testing.T) {
	m := newMetrics()
	m.add(hit, 1, 1)
	m.add(hit, 2, 2)
	m.add(hit, 3, 3)
	require.Equal(t, uint64(6), m.Hits())

	m = nil
	m.add(hit, 1, 1)
	require.Equal(t, uint64(0), m.Hits())
}

func TestMetricsRatio(t *testing.T) {
	m := newMetrics()
	require.Equal(t, float64(0), m.Ratio())

	m.add(hit, 1, 1)
	m.add(hit, 2, 2)
	m.add(miss, 1, 1)
	m.add(miss, 2, 2)
	require.Equal(t, 0.5, m.Ratio())

	m = nil
	require.Equal(t, float64(0), m.Ratio())
}

func TestMetricsString(t *testing.T) {
	m := newMetrics()
	m.add(hit, 1, 1)
	m.add(miss, 1, 1)
	m.add(keyAdd, 1, 1)
	m.add(keyUpdate, 1, 1)
	m.add(keyEvict, 1, 1)
	m.add(costAdd, 1, 1)
	m.add(costEvict, 1, 1)
	m.add(dropSets, 1, 1)
	m.add(rejectSets, 1, 1)
	m.add(dropGets, 1, 1)
	m.add(keepGets, 1, 1)
	require.Equal(t, uint64(1), m.Hits())
	require.Equal(t, uint64(1), m.Misses())
	require.Equal(t, 0.5, m.Ratio())
	require.Equal(t, uint64(1), m.KeysAdded())
	require.Equal(t, uint64(1), m.KeysUpdated())
	require.Equal(t, uint64(1), m.KeysEvicted())
	require.Equal(t, uint64(1), m.CostAdded())
	require.Equal(t, uint64(1), m.CostEvicted())
	require.Equal(t, uint64(1), m.SetsDropped())
	require.Equal(t, uint64(1), m.SetsRejected())
	require.Equal(t, uint64(1), m.GetsDropped())
	require.Equal(t, uint64(1), m.GetsKept())

	require.NotEqual(t, 0, len(m.String()))

	m = nil
	require.Equal(t, 0, len(m.String()))

	require.Equal(t, "unidentified", stringFor(doNotUse))
}

func TestCacheMetricsClear(t *testing.T) {
	c, err := NewCache(&Config[int, int]{
		NumCounters: 100,
		MaxCost:     10,
		BufferItems: 64,
		Metrics:     true,
	})
	require.NoError(t, err)

	c.Set(1, 1, 1)
	stop := make(chan struct{})
	go func() {
		for {
			select {
			case <-stop:
				return
			default:
				c.Get(1)
			}
		}
	}()
	time.Sleep(wait)
	c.Clear()
	stop <- struct{}{}
	c.Metrics = nil
	c.Metrics.Clear()
}

func init() {
	// Set bucketSizeSecs to 1 to avoid waiting too much during the tests.
	bucketDurationSecs = 1
}

func TestBlockOnClear(t *testing.T) {
	c, err := NewCache(&Config[int, int]{
		NumCounters: 100,
		MaxCost:     10,
		BufferItems: 64,
		Metrics:     false,
	})
	require.NoError(t, err)
	defer c.Close()

	done := make(chan struct{})

	go func() {
		for i := 0; i < 10; i++ {
			c.Wait()
		}
		close(done)
	}()

	for i := 0; i < 10; i++ {
		c.Clear()
	}

	select {
	case <-done:
		// We're OK
	case <-time.After(1 * time.Second):
		t.Fatalf("timed out while waiting on cache")
	}
}

<<<<<<< HEAD
// Regression test for bug https://github.com/ikari-pl/ristretto/issues/167
=======
// Regression test for bug https://github.com/hypermodeinc/ristretto/issues/167
>>>>>>> 7735b59b
func TestDropUpdates(t *testing.T) {
	test := func() {
		// dropppedMap stores the items dropped from the cache.
		droppedMap := make(map[int]struct{})
		lastEvictedSet := int64(-1)

		var err error
		handler := func(_ interface{}, value interface{}) {
			v := value.(string)
			lastEvictedSet, err = strconv.ParseInt(v, 10, 32)
			require.NoError(t, err)

			_, ok := droppedMap[int(lastEvictedSet)]
			if ok {
				panic(fmt.Sprintf("val = %+v was dropped but it got evicted. Dropped items: %+v\n",
					lastEvictedSet, droppedMap))
			}
		}

		// This is important. The race condition shows up only when the setBuf
		// is full and that's why we reduce the buf size here. The test will
		// try to fill up the setbuf to it's capacity and then perform an
		// update on a key.
		setBufSize := uint32(10)

		c, err := NewCache(&Config[int, string]{
			NumCounters: 100,
			MaxCost:     10,
			BufferItems: 64,
			Metrics:     true,
			OnEvict: func(item *Item[string]) {
				handler(nil, item.Value)
			},
			SetQueueSize: setBufSize,
		})
		require.NoError(t, err)

		for i := 0; i < 5*cap(c.setBuf); i++ {
			v := fmt.Sprintf("%0100d", i)
			// We're updating the same key.
			if !c.Set(0, v, 1) {
				// The race condition doesn't show up without this sleep.
				time.Sleep(time.Microsecond)
				droppedMap[i] = struct{}{}
			}
		}
		// Wait for all items to be processed: prevents next c.Set from getting dropped
		c.Wait()
		// This will cause eviction from the cache.
		require.True(t, c.Set(1, "", 10))

		// Close() calls Clear(), which can cause the (key, value) pair of (1, nil) to be passed to
		// the OnEvict() callback if it was still in the setBuf. This fixes a panic in OnEvict:
		// "interface {} is nil, not string"
		c.Wait()
		c.Close()

		require.NotEqual(t, -1, lastEvictedSet)
	}

	// Run the test 100 times since it's not reliable.
	for i := 0; i < 100; i++ {
		test()
	}
}

func TestGettingQueueLength(t *testing.T) {
	c, err := NewCache(&Config[int, int]{
		NumCounters:  100,
		MaxCost:      10,
		BufferItems:  64,
		Metrics:      true,
		SetQueueSize: 10,
	})
	require.NoError(t, err)

	for i := 0; i < 2*cap(c.setBuf); i++ {
		c.Set(i, i, 1)
	}
	q1 := c.SetQueueLen()
	// The setBuf is full, so the set should be dropped.
	require.False(t, c.Set(0, 0, 1))
	c.Wait()
	q2 := c.SetQueueLen()
	require.Greater(t, q1, q2)
	require.Zero(t, q2)
}

func TestRistrettoCalloc(t *testing.T) {
	maxCacheSize := 1 << 20
	config := &Config[int, []byte]{
		// Use 5% of cache memory for storing counters.
		NumCounters: int64(float64(maxCacheSize) * 0.05 * 2),
		MaxCost:     int64(float64(maxCacheSize) * 0.95),
		BufferItems: 64,
		Metrics:     true,
		OnExit: func(val []byte) {
			z.Free(val)
		},
	}
	r, err := NewCache(config)
	require.NoError(t, err)
	defer r.Close()

	var wg sync.WaitGroup
	for i := 0; i < runtime.NumCPU(); i++ {
		wg.Add(1)
		go func() {
			defer wg.Done()
			rd := rand.New(rand.NewSource(time.Now().UnixNano()))
			for i := 0; i < 10000; i++ {
				k := rd.Intn(10000)
				v := z.Calloc(256, "test")
				rd.Read(v)
				if !r.Set(k, v, 256) {
					z.Free(v)
				}
				if rd.Intn(10) == 0 {
					r.Del(k)
				}
			}
		}()
	}
	wg.Wait()
	r.Clear()
	require.Zero(t, z.NumAllocBytes())
}

func TestRistrettoCallocTTL(t *testing.T) {
	maxCacheSize := 1 << 20
	config := &Config[int, []byte]{
		// Use 5% of cache memory for storing counters.
		NumCounters: int64(float64(maxCacheSize) * 0.05 * 2),
		MaxCost:     int64(float64(maxCacheSize) * 0.95),
		BufferItems: 64,
		Metrics:     true,
		OnExit: func(val []byte) {
			z.Free(val)
		},
	}
	r, err := NewCache(config)
	require.NoError(t, err)
	defer r.Close()

	var wg sync.WaitGroup
	for i := 0; i < runtime.NumCPU(); i++ {
		wg.Add(1)
		go func() {
			defer wg.Done()
			rd := rand.New(rand.NewSource(time.Now().UnixNano()))
			for i := 0; i < 10000; i++ {
				k := rd.Intn(10000)
				v := z.Calloc(256, "test")
				rd.Read(v)
				if !r.SetWithTTL(k, v, 256, time.Second) {
					z.Free(v)
				}
				if rd.Intn(10) == 0 {
					r.Del(k)
				}
			}
		}()
	}
	wg.Wait()
	time.Sleep(5 * time.Second)
	require.Zero(t, z.NumAllocBytes())
}

func newTestCache() (*Cache[int, int], error) {
	return NewCache(&Config[int, int]{
		NumCounters: 100,
		MaxCost:     10,
		BufferItems: 64,
		Metrics:     true,
	})
}

func TestCacheWithTTL(t *testing.T) {
	// There may be a race condition, so run the test multiple times.
	const try = 10

	for i := 0; i < try; i++ {
		t.Run(strconv.Itoa(i), func(t *testing.T) {
			c, err := NewCache(&Config[int, int]{
				NumCounters: 100,
				MaxCost:     1000,
				BufferItems: 64,
				Metrics:     true,
			})

			require.NoError(t, err)

			// Set initial value for key = 1
			insert := c.SetWithTTL(1, 1, 1, 800*time.Millisecond)
			require.True(t, insert)

			time.Sleep(100 * time.Millisecond)

			// Get value from cache for key = 1
			val, ok := c.Get(1)
			require.True(t, ok)
			require.NotNil(t, val)
			require.Equal(t, 1, val)

			time.Sleep(1200 * time.Millisecond)

			val, ok = c.Get(1)
			require.False(t, ok)
			require.Zero(t, val)
		})
	}
}

func TestCacheSetQueueSize(t *testing.T) {
	setQueueSize := uint32(128)
	c, err := NewCache(&Config[int, int]{
		NumCounters:  100,
		MaxCost:      8 * 128,
		BufferItems:  64,
		SetQueueSize: setQueueSize,
	})
	require.NoError(t, err)
	require.NotNil(t, c)
	require.Equal(t, cap(c.setBuf), int(setQueueSize))

	// Test setting and getting values to ensure the cache works with the specified SetQueueSize
	require.True(t, c.Set(1, 1, 1))
	c.Wait()
	val, ok := c.Get(1)
	require.True(t, ok)
	require.Equal(t, 1, val)
	c.Del(1)
}<|MERGE_RESOLUTION|>--- conflicted
+++ resolved
@@ -818,11 +818,7 @@
 	}
 }
 
-<<<<<<< HEAD
-// Regression test for bug https://github.com/ikari-pl/ristretto/issues/167
-=======
 // Regression test for bug https://github.com/hypermodeinc/ristretto/issues/167
->>>>>>> 7735b59b
 func TestDropUpdates(t *testing.T) {
 	test := func() {
 		// dropppedMap stores the items dropped from the cache.
