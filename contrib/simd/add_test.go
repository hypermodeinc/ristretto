package simd

import (
	"math"
	"math/rand"
	"testing"
	"unsafe"

	"github.com/stretchr/testify/require"
)

func TestSearchClever(t *testing.T) {
	Search := Clever
	keys := make([]uint64, 512)
	for i := 0; i < len(keys); i += 2 {
		keys[i] = uint64(i)
		keys[i+1] = 1
	}

	for i := 0; i < len(keys); i++ {
		idx := int(Search(keys, uint64(i)))
<<<<<<< HEAD
		require.Equal(t, (i+1)/2, idx, "%v\n%v", i, keys)
=======
		require.Equalf(t, (i+1)/2, idx, "key: %d", i)
>>>>>>> 5c147637
	}
	require.Equal(t, 256, int(Search(keys, math.MaxUint64>>1)))
	require.Equal(t, 256, int(Search(keys, math.MaxUint64)))
}

func TestSearchNaive(t *testing.T) {
	Search := Naive
	keys := make([]uint64, 512)
	for i := 0; i < len(keys); i += 2 {
		keys[i] = uint64(i)
		keys[i+1] = 1
	}

	for i := 0; i < len(keys); i++ {
		idx := int(Search(keys, uint64(i)))
		require.Equal(t, (i+1)/2, idx, "%v\n%v", i, keys)
	}
	require.Equal(t, 256, int(Search(keys, math.MaxUint64>>1)))
	require.Equal(t, 256, int(Search(keys, math.MaxUint64)))
}

func TestSearchSIMD(t *testing.T) {
	Search := skernel
	keys := make([]uint64, 512)
	for i := 0; i < len(keys); i += 2 {
		keys[i] = uint64(i)
		keys[i+1] = 1
	}

	for i := 0; i < len(keys); i++ {
		idx := int(Search(keys, uint64(i)))
		require.Equal(t, (i+1)/2, idx, "%v\n%v", i, keys)
	}
	require.Equal(t, 256, int(Search(keys, math.MaxInt64>>1)))
	require.Equal(t, 256, int(Search(keys, math.MaxInt64)))
}

func TestSearchParallel(t *testing.T) {
	Search := Parallel
	keys := make([]uint64, 512)
	for i := 0; i < len(keys); i += 2 {
		keys[i] = uint64(i)
		keys[i+1] = 1
	}

	for i := 0; i < len(keys); i++ {
		idx := int(Search(keys, uint64(i)))
		require.Equal(t, (i+1)/2, idx, "%v\n%v", i, keys)
	}
	require.Equal(t, 256, int(Search(keys, math.MaxInt64>>1)))
	require.Equal(t, 256, int(Search(keys, math.MaxInt64)))
}

func TestSIMDKernel(t *testing.T) {
	data := []uint64{0, 1, 2, 3, 4, 5, 6, 7, 8, 9, 10, 11, 12, 13, 14, 15}
	out0 := skernel(data, 0)
	out1 := skernel(data, 1)
	out2 := skernel(data, 2)
	out7 := skernel(data, 7)
	out10 := skernel(data, 10)
	out50 := skernel(data, 50)
	t.Logf("out %v %v %v %v %v %v", out0, out1, out2, out7, out10, out50)
}
func TestNaive(t *testing.T) {
	data := []uint64{0, 1, 2, 3, 4, 5, 6, 7, 8, 9, 10, 11, 12, 13, 14, 15}
	out0 := Naive(data, 0)
	out1 := Naive(data, 1)
	out2 := Naive(data, 2)
	out7 := Naive(data, 7)
	out10 := Naive(data, 10)
	out50 := Naive(data, 50)
	t.Logf("out %v %v %v %v %v %v", out0, out1, out2, out7, out10, out50)
}

func Test_cmp2(t *testing.T) {
	data := [2]uint64{0, 1}
	pk := [2]uint64{0, 0}
	for i := range data {
		// fill pk with i
		for j := range pk {
			pk[j] = uint64(i)
		}
		s := cmp2(data, pk)
		s_n := cmp2_native(data, pk)
		require.Equal(t, i, int(s))
		require.Equal(t, s_n, s)
	}
}

func Test_cmp4(t *testing.T) {
	data := [4]uint64{0, 1, 2, 3}
	pk := [4]uint64{0, 0, 0, 0}
	for i := range data {
		// fill pk with i
		for j := range pk {
			pk[j] = uint64(i)
		}
		s := cmp4(data, pk)
		s_n := cmp4_native(data, pk)
		require.Equal(t, i, int(s))
		require.Equal(t, s_n, s)
	}
}

func Test_cmp8(t *testing.T) {
	data := [8]uint64{0, 1, 2, 3, 4, 5, 6, 7}
	pk := [4]uint64{0, 0, 0, 0}
	for i := range data {
		// fill pk with i
		for j := range pk {
			pk[j] = uint64(i)
		}
		s := cmp8(data, pk)
		s_n := cmp8_native(data, pk)
		require.Equal(t, i, int(s))
		require.Equal(t, s_n, s)
	}
	/* keys that are greater than maxint64
	var n1, n2 int64 = -1, -2
	data[1] = *(*uint64)(unsafe.Pointer(&n1))
	data[2] = *(*uint64)(unsafe.Pointer(&n2))
	for i := range data {
		// fill pk with i
		for j := range pk {
			pk[j] = uint64(i)
		}
		s := cmp8(data, pk)
		s_n := cmp8_native(data, pk)
		require.Equal(t, i, int(s))
		require.Equal(t, s_n, s)
	}
	*/
}

func Benchmark_cmp2_native(b *testing.B) {
	b.StopTimer()
	twos := [2]uint64{2, 1}
	pks := [2]uint64{2, 2}
	b.ResetTimer()
	b.StartTimer()
	var idx int16
	for i := 0; i < b.N; i++ {
		idx = cmp2_native(twos, pks)
	}
	_ = idx
}

func Benchmark_cmp2_sse(b *testing.B) {
	b.StopTimer()
	twos := [2]uint64{2, 1}
	pks := [2]uint64{2, 2}
	b.ResetTimer()
	b.StartTimer()
	var idx int16
	for i := 0; i < b.N; i++ {
		idx = cmp2(twos, pks)
	}
	_ = idx
}

func Benchmark_cmp4_native(b *testing.B) {
	b.StopTimer()
	fours := [4]uint64{1, 2, 3, 4}
	pk := [4]uint64{2, 2, 2, 2}
	b.ResetTimer()
	b.StartTimer()

	var idx int16
	for i := 0; i < b.N; i++ {
		idx = cmp4_native(fours, pk)
	}
	_ = idx
}

func Benchmark_cmp4_avx2(b *testing.B) {
	b.StopTimer()
	fours := [4]uint64{1, 2, 3, 4}
	pk := [4]uint64{2, 2, 2, 2}
	b.ResetTimer()
	b.StartTimer()

	var idx int16
	for i := 0; i < b.N; i++ {
		idx = cmp4(fours, pk)
	}
	_ = idx
}

func Benchmark_cmp8_native(b *testing.B) {
	b.StopTimer()
	data := [8]uint64{1, 2, 3, 4, 5, 6, 7, 8}
	pk := [4]uint64{2, 2, 2, 2}
	b.ResetTimer()
	b.StartTimer()

	var idx int16
	for i := 0; i < b.N; i++ {
		idx = cmp8_native(data, pk)
	}
	_ = idx
}

func Benchmark_cmp8_avx2(b *testing.B) {
	b.StopTimer()
	data := [8]uint64{1, 2, 3, 4, 5, 6, 7, 8}
	pk := [4]uint64{2, 2, 2, 2}
	b.ResetTimer()
	b.StartTimer()

	var idx int16
	for i := 0; i < b.N; i++ {
		idx = cmp8(data, pk)
	}
	_ = idx
}

const BENCHKEYS = 65536 //16384 fits entirely in my L2  cache, so that gives linear search an advantage

type kv struct {
	k, v uint64
}

type kvs []kv

func (l kvs) Len() int           { return len(l) }
func (l kvs) Less(i, j int) bool { return l[i].k < l[j].k }
func (l kvs) Swap(i, j int)      { l[i], l[j] = l[j], l[i] }

func BenchmarkSearchNaive(b *testing.B) {
	b.StopTimer()
	keys := make([]uint64, BENCHKEYS)
	for i := 0; i < len(keys); i += 2 {
		keys[i] = uint64(i)
		keys[i+1] = 1
	}
	askv := (*(*kvs)(unsafe.Pointer(&keys)))[:BENCHKEYS/2]
	rand.Shuffle(len(askv), askv.Swap)
	b.ResetTimer()
	b.StartTimer()
	var idx int16
	for i := 0; i < b.N; i++ {
		for j := 0; j < len(keys); j++ {
			idx = Naive(keys, uint64(j))
		}
		b.StopTimer()
		rand.Shuffle(len(askv), askv.Swap)
		b.StartTimer()
	}
	_ = idx
}

func BenchmarkSearchClever(b *testing.B) {
	b.StopTimer()
	keys := make([]uint64, BENCHKEYS)
	for i := 0; i < len(keys); i += 2 {
		keys[i] = uint64(i)
		keys[i+1] = 1
	}
	askv := (*(*kvs)(unsafe.Pointer(&keys)))[:BENCHKEYS/2]
	rand.Shuffle(len(askv), askv.Swap)
	b.ResetTimer()
	b.StartTimer()
	var idx int16
	for i := 0; i < b.N; i++ {
		for j := 0; j < len(keys); j++ {
			idx = Clever(keys, uint64(j))
		}
		b.StopTimer()
		rand.Shuffle(len(askv), askv.Swap)
		b.StartTimer()
	}
	_ = idx
}

func BenchmarkSearchAVX2(b *testing.B) {
	b.StopTimer()
	keys := make([]uint64, BENCHKEYS)
	for i := 0; i < len(keys); i += 2 {
		keys[i] = uint64(i)
		keys[i+1] = 1
	}
	askv := (*(*kvs)(unsafe.Pointer(&keys)))[:BENCHKEYS/2]
	rand.Shuffle(len(askv), askv.Swap)
	b.ResetTimer()
	b.StartTimer()
	var idx int16
	for i := 0; i < b.N; i++ {
		for j := 0; j < len(keys); j++ {
			idx = skernel(keys, uint64(j))
		}
		b.StopTimer()
		rand.Shuffle(len(askv), askv.Swap)
		b.StartTimer()
	}
	_ = idx

}

func BenchmarkSearchParallel(b *testing.B) {
	b.StopTimer()
	keys := make([]uint64, BENCHKEYS)
	for i := 0; i < len(keys); i += 2 {
		keys[i] = uint64(i)
		keys[i+1] = 1
	}
	askv := (*(*kvs)(unsafe.Pointer(&keys)))[:BENCHKEYS/2]
	rand.Shuffle(len(askv), askv.Swap)
	b.ResetTimer()
	b.StartTimer()
	var idx int16
	for i := 0; i < b.N; i++ {
		for j := 0; j < len(keys); j++ {
			idx = Parallel(keys, uint64(j))
		}
		b.StopTimer()
		rand.Shuffle(len(askv), askv.Swap)
		b.StartTimer()
	}
	_ = idx

}<|MERGE_RESOLUTION|>--- conflicted
+++ resolved
@@ -19,11 +19,7 @@
 
 	for i := 0; i < len(keys); i++ {
 		idx := int(Search(keys, uint64(i)))
-<<<<<<< HEAD
-		require.Equal(t, (i+1)/2, idx, "%v\n%v", i, keys)
-=======
 		require.Equalf(t, (i+1)/2, idx, "key: %d", i)
->>>>>>> 5c147637
 	}
 	require.Equal(t, 256, int(Search(keys, math.MaxUint64>>1)))
 	require.Equal(t, 256, int(Search(keys, math.MaxUint64)))
